# Byte-compiled / optimized / DLL files
__pycache__/
*.py[cod]
*$py.class

# C extensions
*.so

# Distribution / packaging
.Python
build/
develop-eggs/
dist/
downloads/
eggs/
.eggs/
lib/
lib64/
parts/
sdist/
var/
wheels/
share/python-wheels/
*.egg-info/
.installed.cfg
*.egg
MANIFEST

# PyInstaller
#  Usually these files are written by a python script from a template
#  before PyInstaller builds the exe, so as to inject date/other infos into it.
*.manifest
*.spec

# Installer logs
pip-log.txt
pip-delete-this-directory.txt

# Unit test / coverage reports
htmlcov/
.tox/
.nox/
.coverage
.coverage.*
.cache
nosetests.xml
coverage.xml
*.cover
*.py,cover
.hypothesis/
.pytest_cache/
cover/

# Translations
*.mo
*.pot

# Django stuff:
# *.log
local_settings.py
db.sqlite3
db.sqlite3-journal

# Flask stuff:
instance/
.webassets-cache

# Scrapy stuff:
.scrapy

# Sphinx documentation
docs/_build/

# PyBuilder
.pybuilder/
target/

# Jupyter Notebook
.ipynb_checkpoints

# IPython
profile_default/
ipython_config.py

# pyenv
#   For a library or package, you might want to ignore these files since the code is
#   intended to run in multiple environments; otherwise, check them in:
# .python-version

# pipenv
#   According to pypa/pipenv#598, it is recommended to include Pipfile.lock in version control.
#   However, in case of collaboration, if having platform-specific dependencies or dependencies
#   having no cross-platform support, pipenv may install dependencies that don't work, or not
#   install all needed dependencies.
#Pipfile.lock

# UV
#   Similar to Pipfile.lock, it is generally recommended to include uv.lock in version control.
#   This is especially recommended for binary packages to ensure reproducibility, and is more
#   commonly ignored for libraries.
#uv.lock

# poetry
#   Similar to Pipfile.lock, it is generally recommended to include poetry.lock in version control.
#   This is especially recommended for binary packages to ensure reproducibility, and is more
#   commonly ignored for libraries.
#   https://python-poetry.org/docs/basic-usage/#commit-your-poetrylock-file-to-version-control
#poetry.lock

# pdm
#   Similar to Pipfile.lock, it is generally recommended to include pdm.lock in version control.
#pdm.lock
#   pdm stores project-wide configurations in .pdm.toml, but it is recommended to not include it
#   in version control.
#   https://pdm.fming.dev/latest/usage/project/#working-with-version-control
.pdm.toml
.pdm-python
.pdm-build/

# PEP 582; used by e.g. github.com/David-OConnor/pyflow and github.com/pdm-project/pdm
__pypackages__/

# Celery stuff
celerybeat-schedule
celerybeat.pid

# SageMath parsed files
*.sage.py

# Environments
.env
.venv
env/
venv/
ENV/
env.bak/
venv.bak/

# Spyder project settings
.spyderproject
.spyproject

# Rope project settings
.ropeproject

# mkdocs documentation
/site

# mypy
.mypy_cache/
.dmypy.json
dmypy.json

# Pyre type checker
.pyre/

# pytype static type analyzer
.pytype/

# Cython debug symbols
cython_debug/

# PyCharm
#  JetBrains specific template is maintained in a separate JetBrains.gitignore that can
#  be found at https://github.com/github/gitignore/blob/main/Global/JetBrains.gitignore
#  and can be added to the global gitignore or merged into this file.  For a more nuclear
#  option (not recommended) you can uncomment the following to ignore the entire idea folder.
#.idea/

# Ruff stuff:
.ruff_cache/

# PyPI configuration file
.pypirc


# Custom
/data
*.out
*.sh
<<<<<<< HEAD
*.pth
=======
*.pkl
>>>>>>> 68551bea
<|MERGE_RESOLUTION|>--- conflicted
+++ resolved
@@ -178,8 +178,5 @@
 /data
 *.out
 *.sh
-<<<<<<< HEAD
-*.pth
-=======
 *.pkl
->>>>>>> 68551bea
+*.pth